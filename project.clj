--- conflicted
+++ resolved
@@ -1,23 +1,3 @@
-<<<<<<< HEAD
-(defproject org.immutant/immutant-parent "1.1.2-SNAPSHOT"
-  :description "Parent for all that is Immutant"
-  :plugins [[lein-modules "0.2.4"]]
-  :packaging "pom"
-
-  :profiles {:provided
-             {:dependencies [[org.clojure/clojure _]
-                             [org.jboss.as/jboss-as-server _]]}
-             :dev
-             {:dependencies [[midje/midje "1.6.3"]]}
-
-             :dist {}
-             :integ {}
-             :fast {:modules {:subprocess false}}}
-  
-  :modules  {:inherited {:hooks [immutant.build.plugin.pom/hooks]
-                         :plugins [[org.immutant/immutant-build-support "1.1.2-SNAPSHOT"]]
-                         :repositories [["projectodd-upstream"
-=======
 ;; Copyright 2014-2015 Red Hat, Inc, and individual contributors.
 ;;
 ;; Licensed under the Apache License, Version 2.0 (the "License");
@@ -55,7 +35,6 @@
             "docs" ["do" "modules" "doc-index" "," "docs-from-index"]}
   :modules  {:subprocess nil
              :inherited {:repositories [["projectodd-upstream"
->>>>>>> df6bd93b
                                          {:url "http://repository-projectodd.forge.cloudbees.com/upstream"
                                           :snapshots false}]
                                         ["projectodd-release"
@@ -120,34 +99,6 @@
 
   :release-tasks  [["vcs" "assert-committed"]
 
-<<<<<<< HEAD
-             :versions {org.clojure/clojure               "1.6.0"
-                        org.clojure/tools.nrepl           "0.2.3"
-                        leiningen-core/leiningen-core     "2.3.4"
-                        org.infinispan/infinispan-core    "6.0.0.Final"
-                        cheshire/cheshire                 "5.2.0"
-                        clj-stacktrace/clj-stacktrace     "0.2.7"
-                        clojure-complete/clojure-complete "0.2.2"
-                        org.tcrawley/dynapath             "0.2.3"
-                        
-                        :immutant                 "1.1.2-SNAPSHOT"
-                        :ring                     "1.2.1"
-                        :jbossas                  "7.2.x.slim.incremental.16"
-                        :polyglot                 "1.20.0"
-                        :hornetq                  "2.3.1.Final"
-                        :shimdandy                "1.0.1"
-
-                        ring                      :ring
-                        org.hornetq               :hornetq
-                        org.immutant              :immutant
-                        org.jboss.as              :jbossas
-                        org.projectodd            :polyglot
-                        org.projectodd.shimdandy  :shimdandy
-
-                        org.immutant/immutant-dependency-exclusions "0.1.0"
-                        org.immutant/deploy-tools "0.12.0"
-                        org.immutant/fntest "0.5.2"}})
-=======
                    ["change" "version" "leiningen.release/bump-version" "release"]
                    ["with-profile" "integs" "modules" "change" "version" "leiningen.release/bump-version" "release"]
 
@@ -162,5 +113,4 @@
                    ["with-profile" "integs" "modules" "change" "version" "leiningen.release/bump-version"]
 
                    ["vcs" "commit"]
-                   ["vcs" "push"]])
->>>>>>> df6bd93b
+                   ["vcs" "push"]])